import { codegen } from "./codegen";

describe("codegen", () => {
  it("generates schema with refs", () => {
    const spec = {
      components: {
        schemas: {
          User: {
            type: "object",
            properties: {
              id: { type: "integer" },
              name: { type: "string" },
              email: { type: "string" },
              roles: { type: "array", items: { type: "string" } },
            },
            required: ["id", "email"],
          },
          Post: {
            type: "object",
            properties: {
              id: { type: "integer" },
              title: { type: "string" },
              content: { type: "string" },
              author: { $ref: "#/components/schemas/User" },
            },
            required: ["id", "title", "content", "author"],
          },
        },
      },
    };
    const code = codegen(spec);
    expect(code).toMatchInlineSnapshot(`
      "import { z } from 'zod';

      export const UserSchema = z.object({
        id: z.number(),
        name: z.string().optional(),
        email: z.string(),
        roles: z.array(z.string()).optional()
      });

      export const PostSchema = z.object({
        id: z.number(),
        title: z.string(),
        content: z.string(),
        author: UserSchema
      });"
    `);
  });

  it("generates schema with nested objects and nullable properties", () => {
    const spec = {
      components: {
        schemas: {
          Sample: {
            type: "object",
            properties: {
              nested: {
                type: "object",
                nullable: true,
                properties: {
                  "deep-Prop": { type: "string" },
                },
              },
            },
            required: ["nested"],
          },
        },
      },
    };
    const code = codegen(spec);
    expect(code).toMatchInlineSnapshot(`
      "import { z } from 'zod';

      export const SampleSchema = z.object({
        nested: z.object({
          "deep-Prop": z.string().optional()
        }).nullable()
      });"
    `);
  });
<<<<<<< HEAD

  it("generates schema with additional checks on string properties", () => {
=======
  it("generates schema with empty oneOf", () => {
>>>>>>> 1da112a3
    const spec = {
      components: {
        schemas: {
          Sample: {
<<<<<<< HEAD
            type: "object",
            properties: {
              prop: {
                type: "string",
                minLength: 1,
                maxLength: 5,
              },
              dateprop: {
                type: "string",
                format: "date",
              },
            },
            required: ["prop", "dateprop"],
=======
            oneOf: [],
>>>>>>> 1da112a3
          },
        },
      },
    };
    const code = codegen(spec);
    expect(code).toMatchInlineSnapshot(`
      "import { z } from 'zod';

<<<<<<< HEAD
      export const SampleSchema = z.object({
        prop: z.string().min(1).max(5),
        dateprop: z.string().date()
      });"
=======
      export const SampleSchema = z.never();"
>>>>>>> 1da112a3
    `);
  });
});<|MERGE_RESOLUTION|>--- conflicted
+++ resolved
@@ -79,17 +79,11 @@
       });"
     `);
   });
-<<<<<<< HEAD
-
   it("generates schema with additional checks on string properties", () => {
-=======
-  it("generates schema with empty oneOf", () => {
->>>>>>> 1da112a3
     const spec = {
       components: {
         schemas: {
           Sample: {
-<<<<<<< HEAD
             type: "object",
             properties: {
               prop: {
@@ -103,9 +97,6 @@
               },
             },
             required: ["prop", "dateprop"],
-=======
-            oneOf: [],
->>>>>>> 1da112a3
           },
         },
       },
@@ -114,14 +105,27 @@
     expect(code).toMatchInlineSnapshot(`
       "import { z } from 'zod';
 
-<<<<<<< HEAD
       export const SampleSchema = z.object({
         prop: z.string().min(1).max(5),
         dateprop: z.string().date()
       });"
-=======
+    `);
+  });
+  it("generates schema with empty oneOf", () => {
+    const spec = {
+      components: {
+        schemas: {
+          Sample: {
+            oneOf: [],
+          },
+        },
+      },
+    };
+    const code = codegen(spec);
+    expect(code).toMatchInlineSnapshot(`
+      "import { z } from 'zod';
+
       export const SampleSchema = z.never();"
->>>>>>> 1da112a3
     `);
   });
 });