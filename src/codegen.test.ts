import { codegen } from "./codegen";

describe("codegen", () => {
  it("generates schema with refs", () => {
    const spec = {
      components: {
        schemas: {
          User: {
            type: "object",
            properties: {
              id: { type: "integer" },
              name: { type: "string" },
              email: { type: "string" },
              roles: { type: "array", items: { type: "string" } },
            },
            required: ["id", "email"],
          },
          Post: {
            type: "object",
            properties: {
              id: { type: "integer" },
              title: { type: "string" },
              content: { type: "string" },
              author: { $ref: "#/components/schemas/User" },
            },
            required: ["id", "title", "content", "author"],
          },
        },
      },
    };
    const code = codegen(spec);
    expect(code).toMatchInlineSnapshot(`
      "import { z } from 'zod';

      export const UserSchema = z.object({
        id: z.number(),
        name: z.string().optional(),
        email: z.string(),
        roles: z.array(z.string()).optional()
      });

      export const PostSchema = z.object({
        id: z.number(),
        title: z.string(),
        content: z.string(),
        author: UserSchema
      });"
    `);
  });

  it("generates schema with refs in a sequence which prevents lazy usage", () => {
    const spec = {
      components: {
        schemas: {
          Post: {
            type: "object",
            properties: {
              id: { type: "integer" },
              title: { type: "string" },
              content: { type: "string" },
              author: { $ref: "#/components/schemas/User" },
            },
            required: ["id", "title", "content", "author"],
          },
          User: {
            type: "object",
            properties: {
              id: { type: "integer" },
              name: { type: "string" },
              email: { type: "string" },
              roles: { type: "array", items: { type: "string" } },
            },
            required: ["id", "email"],
          },
        },
      },
    };
    const code = codegen(spec);
    expect(code).toMatchInlineSnapshot(`
      "import { z } from 'zod';

      export const UserSchema = z.object({
        id: z.number(),
        name: z.string().optional(),
        email: z.string(),
        roles: z.array(z.string()).optional()
      });

      export const PostSchema = z.object({
        id: z.number(),
        title: z.string(),
        content: z.string(),
        author: UserSchema
      });"
    `);
  });

  it("generates schema with nested objects and nullable properties", () => {
    const spec = {
      components: {
        schemas: {
          Sample: {
            type: "object",
            properties: {
              nested: {
                type: "object",
                nullable: true,
                properties: {
                  "deep-Prop": { type: "string" },
                },
              },
            },
            required: ["nested"],
          },
        },
      },
    };
    const code = codegen(spec);
    expect(code).toMatchInlineSnapshot(`
      "import { z } from 'zod';

      export const SampleSchema = z.object({
        nested: z.object({
          "deep-Prop": z.string().optional()
        }).nullable()
      });"
    `);
  });
<<<<<<< HEAD
  it("generates schema with additional checks on string properties", () => {
    const spec = {
      components: {
        schemas: {
          Sample: {
            type: "object",
            properties: {
              prop: {
                type: "string",
                minLength: 1,
                maxLength: 5,
              },
              dateprop: {
                type: "string",
                format: "date",
              },
            },
            required: ["prop", "dateprop"],
=======
  it("generates union schema with discriminator", () => {
    const spec = {
      components: {
        schemas: {
          User: {
            oneOf: [
              {
                type: "object",
                properties: {
                  id: { type: "integer" },
                  kind: { type: "string", enum: ["user"] },
                  name: { type: "string" },
                },
                required: ["id", "kind"],
              },
              {
                type: "object",
                properties: {
                  id: { type: "integer" },
                  kind: { type: "string", enum: ["systemuser"] },
                  system: { type: "string" },
                },
                required: ["id", "kind"],
              },
            ],
>>>>>>> e3759563
          },
        },
      },
    };
    const code = codegen(spec);
    expect(code).toMatchInlineSnapshot(`
      "import { z } from 'zod';

<<<<<<< HEAD
      export const SampleSchema = z.object({
        prop: z.string().min(1).max(5),
        dateprop: z.string().date()
      });"
    `);
  });
  it("generates schema with empty oneOf", () => {
    const spec = {
      components: {
        schemas: {
          Sample: {
            oneOf: [],
=======
      export const UserSchema = z.discriminatedUnion("kind", [z.object({
        id: z.number(),
        kind: z.literal("user"),
        name: z.string().optional()
      }), z.object({
        id: z.number(),
        kind: z.literal("systemuser"),
        system: z.string().optional()
      })]);"
    `);
  });
  it("generates union schema with discriminator for referenced schemas", () => {
    const spec = {
      components: {
        schemas: {
          SystemUser: {
            type: "object",
            properties: {
              id: { type: "integer" },
              kind: { type: "string", enum: ["systemuser"] },
              system: { type: "string" },
            },
            required: ["id", "kind"],
          },
          User: {
            oneOf: [
              {
                type: "object",
                properties: {
                  id: { type: "integer" },
                  kind: { type: "string", enum: ["user"] },
                  name: { type: "string" },
                },
                required: ["id", "kind"],
              },
              {
                $ref: "#/components/schemas/SystemUser",
              },
            ],
>>>>>>> e3759563
          },
        },
      },
    };
    const code = codegen(spec);
    expect(code).toMatchInlineSnapshot(`
      "import { z } from 'zod';

<<<<<<< HEAD
      export const SampleSchema = z.never();"
=======
      export const SystemUserSchema = z.object({
        id: z.number(),
        kind: z.literal("systemuser"),
        system: z.string().optional()
      });

      export const UserSchema = z.discriminatedUnion("kind", [z.object({
        id: z.number(),
        kind: z.literal("user"),
        name: z.string().optional()
      }), SystemUserSchema]);"
>>>>>>> e3759563
    `);
  });
});<|MERGE_RESOLUTION|>--- conflicted
+++ resolved
@@ -126,7 +126,6 @@
       });"
     `);
   });
-<<<<<<< HEAD
   it("generates schema with additional checks on string properties", () => {
     const spec = {
       components: {
@@ -145,7 +144,37 @@
               },
             },
             required: ["prop", "dateprop"],
-=======
+          },
+        },
+      },
+    };
+    const code = codegen(spec);
+    expect(code).toMatchInlineSnapshot(`
+      "import { z } from 'zod';
+
+      export const SampleSchema = z.object({
+        prop: z.string().min(1).max(5),
+        dateprop: z.string().date()
+      });"
+    `);
+  });
+  it("generates schema with empty oneOf", () => {
+    const spec = {
+      components: {
+        schemas: {
+          Sample: {
+            oneOf: [],
+          },
+        },
+      },
+    };
+    const code = codegen(spec);
+    expect(code).toMatchInlineSnapshot(`
+      "import { z } from 'zod';
+
+      export const SampleSchema = z.never();"
+    `);
+  });
   it("generates union schema with discriminator", () => {
     const spec = {
       components: {
@@ -171,29 +200,14 @@
                 required: ["id", "kind"],
               },
             ],
->>>>>>> e3759563
-          },
-        },
-      },
-    };
-    const code = codegen(spec);
-    expect(code).toMatchInlineSnapshot(`
-      "import { z } from 'zod';
-
-<<<<<<< HEAD
-      export const SampleSchema = z.object({
-        prop: z.string().min(1).max(5),
-        dateprop: z.string().date()
-      });"
-    `);
-  });
-  it("generates schema with empty oneOf", () => {
-    const spec = {
-      components: {
-        schemas: {
-          Sample: {
-            oneOf: [],
-=======
+          },
+        },
+      },
+    };
+    const code = codegen(spec);
+    expect(code).toMatchInlineSnapshot(`
+      "import { z } from 'zod';
+
       export const UserSchema = z.discriminatedUnion("kind", [z.object({
         id: z.number(),
         kind: z.literal("user"),
@@ -233,18 +247,14 @@
                 $ref: "#/components/schemas/SystemUser",
               },
             ],
->>>>>>> e3759563
-          },
-        },
-      },
-    };
-    const code = codegen(spec);
-    expect(code).toMatchInlineSnapshot(`
-      "import { z } from 'zod';
-
-<<<<<<< HEAD
-      export const SampleSchema = z.never();"
-=======
+          },
+        },
+      },
+    };
+    const code = codegen(spec);
+    expect(code).toMatchInlineSnapshot(`
+      "import { z } from 'zod';
+
       export const SystemUserSchema = z.object({
         id: z.number(),
         kind: z.literal("systemuser"),
@@ -256,7 +266,6 @@
         kind: z.literal("user"),
         name: z.string().optional()
       }), SystemUserSchema]);"
->>>>>>> e3759563
     `);
   });
 });